--- conflicted
+++ resolved
@@ -52,22 +52,17 @@
     $("#modal\\.flashes").empty()
 }
 
-<<<<<<< HEAD
 function edit(idx) {
-    targets = $("#targetsTable").dataTable()
+    targets = $("#targetsTable").dataTable({
+        destroy: true, // Destroy any other instantiated table - http://datatables.net/manual/tech-notes/3#destroy
+        columnDefs: [{
+            orderable: false,
+            targets: "no-sort"
+        }]
+    })
     $("#modalSubmit").unbind('click').click(function() {
         save(idx)
     })
-=======
-function edit(idx){
-    targets = $("#targetsTable").dataTable({
-        destroy: true,// Destroy any other instantiated table - http://datatables.net/manual/tech-notes/3#destroy
-        columnDefs: [
-            { orderable: false, targets: "no-sort" }
-        ]
-    })
-    $("#modalSubmit").unbind('click').click(function(){save(idx)})
->>>>>>> 964ce6f1
     if (idx == -1) {
         group = {}
     } else {
@@ -127,14 +122,19 @@
     $("#emptyMessage").hide()
     $("#loading").show()
     api.groups.get()
-<<<<<<< HEAD
         .success(function(gs) {
             $("#loading").hide()
             if (gs.length > 0) {
                 groups = gs
                 $("#emptyMessage").hide()
                 $("#groupTable").show()
-                groupTable = $("#groupTable").DataTable();
+                groupTable = $("#groupTable").DataTable({
+                    destroy: true,
+                    columnDefs: [{
+                        orderable: false,
+                        targets: "no-sort"
+                    }]
+                });
                 groupTable.clear();
                 $.each(groups, function(i, group) {
                     var targets = ""
@@ -150,35 +150,6 @@
                         targets,
                         moment(group.modified_date).format('MMMM Do YYYY, h:mm:ss a'),
                         "<div class='pull-right'><button class='btn btn-primary' data-toggle='modal' data-target='#modal' onclick='edit(" + i + ")'>\
-=======
-    .success(function(gs){
-        $("#loading").hide()
-        if (gs.length > 0){
-            groups = gs
-            $("#emptyMessage").hide()
-            $("#groupTable").show()
-            groupTable = $("#groupTable").DataTable({
-                destroy: true,
-                columnDefs: [
-                    { orderable: false, targets: "no-sort" }
-                ]
-            });
-            groupTable.clear();
-            $.each(groups, function(i, group){
-                var targets = ""
-                $.each(group.targets, function(i, target){
-                    targets += target.email + ", "
-                    if (targets.length > 50) {
-                        targets = targets.slice(0,-3) + "..."
-                        return false;
-                    }
-                })
-                groupTable.row.add([
-                    group.name,
-                    targets,
-                    moment(group.modified_date).format('MMMM Do YYYY, h:mm:ss a'),
-                    "<div class='pull-right'><button class='btn btn-primary' data-toggle='modal' data-target='#modal' onclick='edit(" + i + ")'>\
->>>>>>> 964ce6f1
                     <i class='fa fa-pencil'></i>\
                     </button>\
                     <button class='btn btn-danger' onclick='deleteGroup(" + i + ")'>\
